--- conflicted
+++ resolved
@@ -109,11 +109,7 @@
                 fprintf \n\n
                 
                 % confirm and delete
-<<<<<<< HEAD
-                if do_prompt && ~strcmpi('yes', input('Proceed to delete? yes/no >', 's'))
-=======
                 if ~dj.set('suppressPrompt') && ~strcmpi('yes', input('Proceed to delete? yes/no >', 's'))
->>>>>>> 57e1191b
                     disp 'delete canceled'
                 else
                     self.schema.conn.startTransaction
@@ -123,12 +119,8 @@
                             rel.delQuick
                         end
                         self.schema.conn.commitTransaction
-<<<<<<< HEAD
                         fprintf ' ** delete committed\n'
                         success = true;
-=======
-                        disp committed
->>>>>>> 57e1191b
                     catch err
                         fprintf '\n ** delete rolled back due to to error\n'
                         self.schema.conn.cancelTransaction
@@ -243,31 +235,20 @@
                         if islogical(v)  % mym doesn't accept logicals - save as unit8 instead
                             v = uint8(v);
                         end
-<<<<<<< HEAD
-                        assert((isscalar(v) && isnumeric(v)) || isempty(v),...
+                        dj.assert((isscalar(v) && isnumeric(v)) || isempty(v),...
                             'The field %s must be a numeric scalar value', ...
                             header(i).name)
                         if isempty(v) && header(i).isautoincrement
                                 queryStr = sprintf('%s`%s`=NULL,',...
                                     queryStr, header(i).name);
                         elseif ~isnan(v)  % nans are not passed: assumed missing.
-=======
-                        dj.assert(isscalar(v) && isnumeric(v),...
-                            'The field %s must be a numeric scalar value', ...
-                            header(i).name)
-                        if ~isnan(v)  % nans are not passed: assumed missing.
->>>>>>> 57e1191b
                             if strcmp(header(i).type, 'bigint')
                                 queryStr = sprintf('%s`%s`=%d,',...
                                     queryStr, header(i).name, v);
                             elseif strcmp(header(i).type, 'bigint unsigned')
                                 queryStr = sprintf('%s`%s`=%u,',...
                                     queryStr, header(i).name, v);
-<<<<<<< HEAD
                             elseif ~isempty(v)  % nans are not passed: assumed missing.
-=======
-                            else
->>>>>>> 57e1191b
                                 queryStr = sprintf('%s`%s`=%1.16g,',...
                                     queryStr, header(i).name, v);
                             end

--- conflicted
+++ resolved
@@ -250,11 +250,7 @@
             
             if ~expandForeignKeys
                 % list parent references
-<<<<<<< HEAD
-                [classNames,tables] = getSortedForeignKeys(self, self.schema.getParents(self.className, 1));
-=======
                 [classNames,tables] = self.sortForeignKeys(self.parents);
->>>>>>> 57e1191b
                 if ~isempty(classNames)
                     str = sprintf('%s%s',str,sprintf('\n-> %s',classNames{:}));
                     for t = tables
@@ -267,7 +263,6 @@
             % additional primary attributes
             for i=find(ismember({self.header.name}, keyFields))
                 comment = self.header(i).comment;
-<<<<<<< HEAD
                 if self.header(i).isautoincrement
                     auto_increment = 'AUTO_INCREMENT';
                 else
@@ -277,10 +272,6 @@
                     sprintf('%-28s: %s %s', self.header(i).name, ...
                     self.header(i).type, auto_increment), ...
                     comment);
-=======
-                str = sprintf('%s\n%-40s# %s', str, ...
-                    sprintf('%-16s: %s', self.header(i).name, self.header(i).type), comment);
->>>>>>> 57e1191b
             end
             
             % dividing line
@@ -291,20 +282,12 @@
             
             % list other references
             if ~expandForeignKeys
-<<<<<<< HEAD
-                [classNames,tables] = getSortedForeignKeys(self, self.schema.getParents(self.className, 2));
-=======
                 [classNames,tables] = self.sortForeignKeys(self.references);
->>>>>>> 57e1191b
                 if ~isempty(classNames)
                     str = sprintf('%s%s',str,sprintf('\n-> %s',classNames{:}));
                     for t = tables
                         % exclude primary key fields of referenced tables from header
-<<<<<<< HEAD
-                        dependentFields = dependentFields(~ismember(keyFields, {t.header([t.header.iskey]).name}));
-=======
                         dependentFields = dependentFields(~ismember(dependentFields, {t.header([t.header.iskey]).name}));
->>>>>>> 57e1191b
                     end
                 end
             end
@@ -413,11 +396,7 @@
             % "newDefinition"
             doPrompt = nargin < 4 || doPrompt;
             sql = fieldToSQL(parseAttrDef(newDefinition, false));
-<<<<<<< HEAD
-            self.alter(sprintf('CHANGE COLUMN `%s` %s', attrName, sql(1:end-2)),doPrompt);
-=======
             self.alter(sprintf('CHANGE COLUMN `%s` %s', attrName, sql(1:end-2)));
->>>>>>> 57e1191b
         end
         
         function addForeignKey(self, target)
@@ -471,22 +450,14 @@
                 'Index definition contains invalid attribute names');
             % Don't allow indexes that may conflict with foreign keys
             implicitIndexes = self.getImplicitIndexes;
-<<<<<<< HEAD
-            assert( ~any(arrayfun( ...
-=======
             dj.assert( ~any(arrayfun( ...
->>>>>>> 57e1191b
                 @(x) isequal(x.attributes, indexAttributes), ...
                 implicitIndexes)), ...
                 ['The specified set of attributes is implicitly ' ...
                 'indexed because of a foreign key constraint.']);
             % Prevent interference with existing indexes
             allIndexes = self.getDatabaseIndexes;
-<<<<<<< HEAD
-            assert( ~any(arrayfun( ...
-=======
             dj.assert( ~any(arrayfun( ...
->>>>>>> 57e1191b
                 @(x) isequal(x.attributes, indexAttributes), ...
                 allIndexes)), ...
                 ['Only one index can be specified for any tuple ' ...
@@ -514,11 +485,7 @@
             
             % Don't touch indexes introduced by foreign keys
             implicitIndexes = self.getImplicitIndexes;
-<<<<<<< HEAD
-            assert( ~any(arrayfun( ...
-=======
             dj.assert(~any(arrayfun( ...
->>>>>>> 57e1191b
                 @(x) isequal(x.attributes, indexAttributes), ...
                 implicitIndexes)), ...
                 ['The specified set of attributes is indexed ' ...
@@ -555,20 +522,12 @@
             % This method is useful if the table definition has been
             % changed by other means than the regular datajoint definition
             % process.
-<<<<<<< HEAD
-            doPrompt = nargin<2 || doPrompt;
-=======
->>>>>>> 57e1191b
             path = which(self.className);
             if isempty(path)
                 fprintf('File %s.m is not found\n', self.className);
             else
-<<<<<<< HEAD
-                if doPrompt && ~strcmpi('yes', input(sprintf('Update table declaration in %s? yes/no > ',path), 's'))
-=======
                 if ~dj.set('suppressPrompt') ...
                         && ~strcmpi('yes', input(sprintf('Update table declaration in %s? yes/no > ',path), 's'))
->>>>>>> 57e1191b
                     disp 'No? Table declaration left unpdated.'
                 else
                     % read old file
@@ -802,11 +761,7 @@
             sql = sprintf('%s\n) ENGINE = InnoDB, COMMENT "%s$"', sql(1:end-2), tableInfo.comment);
             
             self.schema.reload   % again, ensure that the table does not already exist
-<<<<<<< HEAD
-            if ~self.exists
-=======
             if ~self.isCreated
->>>>>>> 57e1191b
                 % execute declaration
                 fprintf \n<SQL>\n
                 disp(sql)

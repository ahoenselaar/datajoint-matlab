--- conflicted
+++ resolved
@@ -785,11 +785,7 @@
                 self.schema.conn.query(sprintf(...
                 ['SHOW INDEX FROM `%s` IN `%s` ' ...
                 'WHERE NOT `Key_name`="PRIMARY"'], ...
-<<<<<<< HEAD
-                self.plainTableName, self.schema.dbname), 'bigint_to_double'));
-=======
                 self.plainTableName, self.schema.dbname),'bigint_to_double'));
->>>>>>> 422a9acc
             [indexNames, ~, indexId] = unique({indexes.Key_name});
             for iIndex=1:numel(indexNames)
                 % Get attribute names and sort by position in index

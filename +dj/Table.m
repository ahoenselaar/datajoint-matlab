% dj.Table provides the data definition interface to a single table in the
% database.
%
% Initialization:
%    table = dj.Table('package.ClassName')
%
% If the table does not exist, it is created based on the definition
% specified in the first percent-brace comment block in the file whose path
% is returned by which('package.ClassName'), which will normally contain the
% class definition of the derived class that works with this table.
%
% The file +package/ClassName.m need not exist if the table already exists
% in the database. Only if the table does not exist will dj.Table access
% the table definition file and create the table in the database.
%
% The syntax of the table definition can be found at
% http://code.google.com/p/datajoint/wiki/TableDeclarationSyntax

classdef (Sealed) Table < handle
    
    properties(SetAccess = private)
        schema   % handle to a schema object
        className    % the name of the corresponding base dj.Relvar class
    end
    
    properties(Dependent, SetAccess = private)
        info     % name, tier, comment.  See dj.Schema
        header    % structure array describing header
        fullTableName  % table name with database, escaped in backquotes
        plainTableName  % just the table name
    end
    
    properties(Constant)
        mysql_constants = {'CURRENT_TIMESTAMP'}
    end
    
    properties(Access=private)
        declaration
    end
    
    
    methods
        function self = Table(className, declaration)
            % obj = dj.Table('package.className')
            self.className = className;
            assert(ischar(self.className),  ...
                'dj.Table requres input ''package.ClassName''')
            assert(~isempty(regexp(self.className,'^\w+\.[A-Z]\w+','once')), ...
                'invalid table identification ''%s''. Should be package.ClassName', ...
                self.className)
            if nargin>=2
                self.declaration = declaration;
            end
        end
        
        
        function ret = get.schema(self)
            if isempty(self.schema)
                schemaFunction = regexprep(self.className, '\.\w+$', '.getSchema');
                assert(~isempty(which(schemaFunction)), ['Not found: ' schemaFunction])
                self.schema = eval(schemaFunction);
                assert(isa(self.schema, 'dj.Schema'), ...
                    [schemaFunction ' must return an instance of dj.Schema'])
            end
            ret = self.schema;
        end
        
        
        function yes = exists(self)
            yes = any(strcmp(self.className, self.schema.classNames));
        end
        
        
        function info = get.info(self)
            if ~self.exists   % table does not exist. Create it.
                self.create
                assert(self.exists, 'Table %s is not found', self.className)
            end
            info = self.schema.tables(strcmp(self.className, self.schema.classNames));
        end
        
        
        function header = get.header(self)
            header = self.schema.header(strcmp(self.info.name, {self.schema.header.table}));
        end
        
        
        function name = get.fullTableName(self)
            name = sprintf('`%s`.`%s%s`', self.schema.dbname, ...
                condAssign(isempty(self.schema.prefix), '', ['/' self.schema.prefix]), ...
                self.info.name);
        end
        
        
        function name = get.plainTableName(self)
            % just the table name, no database and no backquotes
            name = self.info.name;
            name = condAssign(isempty(self.schema.prefix), ...
                name, sprintf('%s/%s', self.schema.prefix, name));
        end
        
        
        function display(self)
            display@handle(self)
            for i=1:numel(self)
                disp(self(i).re(true))
                fprintf \n
            end
        end
        
        
        function erd(self, depth1, depth2)
            % dj.Table/erd - plot the entity relationship diagram of tables
            % that are connected to self.
            %
            % SYNTAX
            %   table.erd([depth1[,depth2]])
            %
            % depth1 and depth2 specify the connectivity radius upstream
            % (depth<0) and downstream (depth>0) of this table.
            % Omitting both depths defaults to table.erd(-2,2).
            % Omitting any one of the depths sets it to zero.
            %
            % Examples:
            %   t = dj.Table('vis2p.Scans');
            %   t.erd       % plot two levels above and below
            %   t.erd( 2);  % plot dependents up to 2 levels below
            %   t.erd(-1);  % plot only immediate ancestors
            %
            % See also dj.Schema/erd
            if ~self.exists
                self.create
            end
            switch nargin
                case 1
                    depth1 = -2;
                    depth2 = +2;
                case 2
                    depth2 = max(0, depth1);
                    depth1 = min(0, depth1);
            end
            
            self.schema.erd(self.getNeighbors(depth1, depth2))
        end
        
        
        function str = re(self, expandForeignKeys)
            % dj.Table/re - "reverse engineer" the table declaration.
            %
            % SYNTAX:
            %   str = table.re
            %   str = table.re(true)
            %
            % str will contain the table declaration string that can be used
            % to create the table using dj.Table.
            %
            % When the second input expandForeignKeys is true, then references
            % to other tables are not displayed and foreign key header are shown
            % as regular header.
            %
            % See also dj.Table
            
            expandForeignKeys = nargin>=2 && expandForeignKeys;
            
            str = condAssign(expandForeignKeys, '', sprintf('%%{\n'));
            str = sprintf('%s%s (%s) # %s\n', ...
                str, self.className, self.info.tier, self.info.comment);
            assert(any(strcmp(self.schema.classNames, self.className)), ...
                'class %s does not appear in the class list of the schema', self.className);
            
            keyFields = {self.header([self.header.iskey]).name};
            
            if ~expandForeignKeys
                % list parent references
                for refClassName = self.schema.getParents(self.className, 1)
                    refObj = dj.Table(self.schema.conn.getPackage(refClassName{1}));
                    str = sprintf('%s\n-> %s',str, refObj.className);
                    excludeFields = {refObj.header([refObj.header.iskey]).name};
                    keyFields = keyFields(~ismember(keyFields, excludeFields));
                end
            end
            
            for i=find(ismember({self.header.name}, keyFields))
                comment = self.header(i).comment;
                str = sprintf('%s\n%-40s# %s', str, ...
                    sprintf('%-16s: %s', self.header(i).name, self.header(i).type), ...
                    comment);
            end
            
            % dividing line
            str = sprintf('%s\n---', str);
            
            dependentFields = {self.header(~[self.header.iskey]).name};
            
            % list other references
            if ~expandForeignKeys
                for refClassName = self.schema.getParents(self.className, 2)
                    refObj = dj.Table(self.schema.conn.getPackage(refClassName{1}));
                    str = sprintf('%s\n-> %s',str, refObj.className);
                    excludeFields = {refObj.header([refObj.header.iskey]).name};
                    dependentFields = dependentFields(~ismember(dependentFields, excludeFields));
                end
            end
            
            % list remaining header
            for i=find(ismember({self.header.name}, dependentFields))
                if self.header(i).isnullable
                    default = '=null';
                elseif strcmp(char(self.header(i).default(:)'), '<<<none>>>')
                    default = '';
                else
                    default = self.header(i).default;
                    if self.header(i).isNumeric || ...
                            any(strcmp(self.header(i).default,self.mysql_constants))
                        default = sprintf('"%s"',default);
                    end
                    default = ['=' default]; %#ok<AGROW>
                end
                comment = self.header(i).comment;
                str = sprintf('%s\n%-60s# %s', str, ...
                    sprintf('%-28s: %s', [self.header(i).name default], self.header(i).type), ...
                    comment);
            end
            str = sprintf('%s\n', str);
            
            % list user-defined secondary indexes
            allIndexes = self.getDatabaseIndexes();
            implicitIndexes = self.getImplicitIndexes();
            for thisIndex=allIndexes
                % Skip implicit indexes
                if ~any(arrayfun( ...
                        @(x) isequal(x.attributes, thisIndex.attributes), ...
                        implicitIndexes))
                    attributeList = sprintf('%s,', thisIndex.attributes{:});
                    str = sprintf('%s%sINDEX(%s)\n', str, ...
                        condAssign(thisIndex.unique, 'UNIQUE ',''), attributeList(1:end-1));
                end
            end
            
            if ~expandForeignKeys
                str = sprintf('%s%%}\n', str);
            end
        end
        
        
        function optimize(self)
            % optimizes the table if it has become fragmented after repeated inserts and deletes.
            % See http://dev.mysql.com/doc/refman/5.6/en/optimize-table.html
            fprintf 'optimizing ...'
            status = self.schema.conn.query(...
                sprintf('OPTIMIZE LOCAL TABLE %s', self.fullTableName));
            disp(status.Msg_text{end})
        end
        
        
<<<<<<< HEAD
        
        
=======
>>>>>>> ea9ca9ad
        %%%%% ALTER METHODS: change table definitions %%%%%%%%%%%%
        function setTableComment(self, newComment)
            % dj.Table/setTableComment - update the table comment
            % in the table declaration
            self.alter(sprintf('COMMENT="%s"', newComment));
        end
        
        function addAttribute(self, definition)
            % dj.Table/addAttribute - add a new attribute to the
            % table. A full line from the table definition is
            % passed in as "definition".
            sql = fieldToSQL(parseAttrDef(definition, false));
            self.alter(sprintf('ADD COLUMN %s', sql(1:end-2)));
        end
        
        function dropAttribute(self, attrName)
            % dj.Table/dropAttribute - drop the attribute attrName
            % from the table definition
            self.alter(sprintf('DROP COLUMN `%s`', attrName));
        end
        
        function alterAttribute(self, attrName, newDefinition)
            % dj.Table/alterAttribute - Modify the definition of attribute
            % attrName using its new line from the table definition
            % "newDefinition"
            sql = fieldToSQL(parseAttrDef(newDefinition, false));
            self.alter(sprintf('CHANGE COLUMN `%s` %s', attrName, ...
                sql(1:end-2)));
        end
        
        function addForeignKey(self, target)
            % add a foreign key constraint.
            % The target must be a dj.Relvar object.
            % The referencing table must already possess all the attributes
            % of the primary key of the referenced table.
            %
            % EXAMPLE:
            %    tp.Align.table.addForeignKey(common.Scan)
            
            fieldList = sprintf('%s,', target.primaryKey{:});
            fieldList(end)=[];  % drop trailing comma
            self.alter( sprintf(...
                ['ADD FOREIGN KEY (%s) REFERENCES %s (%s) ' ...
                'ON UPDATE CASCADE ON DELETE RESTRICT\n'], ...
                fieldList, target.fullTableName, fieldList));
        end
        
        function dropForeignKey(self, target)
            % drop a foreign key constraint.
            % The target must be a dj.Relvar object.
            
            % get constraint name
            sql = sprintf( ...
                ['SELECT distinct constraint_name AS name ' ...
                'FROM information_schema.key_column_usage ' ...
                'WHERE table_schema="%s" and table_name="%s"' ...
                'AND referenced_table_schema="%s" ' ...
                'AND referenced_table_name="%s"'], ...
                self.table.schema.dbname, self.plainTableName, ...
                target.table.schema.dbname, target.table.plainTableName);
            name = self.schema.conn.query(sql);
            if isempty(name.name)
                disp 'No matching foreign key'
            else
                self.alter(sprintf('DROP FOREIGN KEY %s', name.name{1}));
            end
        end
        
        function addIndex(self, isUniqueIndex, indexAttributes)
            % dj.Table/addIndex - add a new secondary index to the
            % table.
            % isUniqueIndex - Set true to add a unique index
            % indexAttributes - cell array of attribute names to be indexed
            if ischar(indexAttributes)
                indexAttributes = {indexAttributes};
            end
            assert(~isempty(indexAttributes) && ...
                all(ismember(indexAttributes, {self.header.name})), ...
                'Index definition contains invalid attribute names');
            % Don't allow indexes that may conflict with foreign keys
            implicitIndexes = self.getImplicitIndexes();
            assert( ~any(arrayfun( ...
                @(x) isequal(x.attributes, indexAttributes), ...
                implicitIndexes)), ...
                ['The specified set of attributes is implicitly ' ...
                'indexed because of a foreign key constraint.']);
            % Prevent interference with existing indexes
            allIndexes = self.getDatabaseIndexes();
            assert( ~any(arrayfun( ...
                @(x) isequal(x.attributes, indexAttributes), ...
                allIndexes)), ...
                ['Only one index can be specified for any tuple ' ...
                'of attributes. To change the index type, drop ' ...
                'the exsiting index first.']);
            % Create a new index
            fieldList = sprintf('`%s`,', indexAttributes{:});
            self.alter(sprintf('ADD %sINDEX (%s)', ...
                condAssign(isUniqueIndex, 'UNIQUE ', ''), fieldList(1:end-1)));
        end
        
        function dropIndex(self, indexAttributes)
            % dj.Table/dropIndex - Drops a secondary index from the
            % table.
            % indexAttributes - cell array of attribute names that define
            %                   the index. The order of attributes
            %                   matters!
            if ischar(indexAttributes)
                indexAttributes = {indexAttributes};
            end
            
            % Don't touch indexes introduced by foreign keys
            implicitIndexes = self.getImplicitIndexes();
            assert( ~any(arrayfun( ...
                @(x) isequal(x.attributes, indexAttributes), ...
                implicitIndexes)), ...
                ['The specified set of attributes is indexed ' ...
                'because of a foreign key constraint. This index ' ...
                'cannot be dropped.']);
            
            % Drop specified index(es). There should only be one unless
            % they were redundantly created outside of DataJoint.
            allIndexes = self.getDatabaseIndexes();
            selIndexToDrop = arrayfun( ...
                @(x) isequal(x.attributes, indexAttributes), allIndexes);
            if any(selIndexToDrop)
                arrayfun(@(x) self.alter(sprintf('DROP INDEX `%s`', x.name)), ...
                    allIndexes(selIndexToDrop));
            else
                error('Could not locate specfied index in database.')
            end
        end
        
        function syncDef(self)
            % dj.Table/syncDef replace the table declaration in the file
            % <package>.<className>.m with the actual definition from the database.
            %
            % This method is useful if the table definition has been
            % changed by other means than the regular datajoint definition
            % process.
            
            path = which(self.className);
            if isempty(path)
                fprintf('File %s.m is not found\n', self.className);
            else
                s = input(sprintf('Update table declaration in %s? yes/no > ',path), 's');
                if ~strcmpi(s,'yes')
                    disp 'No? Table declaration left unpdated.'
                else
                    % read old file
                    f = fopen(path, 'rt');
                    lines = {};
                    line = fgetl(f);
                    while ischar(line)
                        lines{end+1} = line;  %#ok<AGROW>
                        line = fgetl(f);
                    end
                    fclose(f);
                    
                    % write new file
                    f = fopen(path, 'wt');
                    p1 = find(strcmp(strtrim(lines), '%{'), 1, 'first');
                    p2 = find(strcmp(strtrim(lines), '%}'), 1, 'first');
                    if isempty(p1)
                        p1 = 1;
                        p2 = 1;
                    end
                    for i=1:p1-1
                        fprintf(f,'%s\n',lines{i});
                    end
                    fprintf(f,'%s', self.re);
                    for i=p2+1:length(lines)
                        fprintf(f,'%s\n',lines{i});
                    end
                    fclose(f);
                    disp 'updated table definition'
                end
            end
        end
        
        function list = getEnumValues(self, attr)
            % returns the list of allowed values for the attribute attr of type enum
            ix = strcmpi(attr, {self.header.name});
            if ~any(ix)
                throwAsCaller(MException('DataJoint:invalidAttributeName', ...
                    'attribute "%s" not found', attr))
            end
            list = regexpi(self.header(ix).type,'^enum\((?<list>''.*'')\)$', 'names');
            if isempty(list)
                throwAsCaller(MException('DataJoint:invalidAttributeName', ...
                    'attribute "%s" not of type ENUM', attr))
            end
            list = regexp(list.list,'''(?<item>[^'']+)''','names');
            list = {list.item};
        end
        
        %%%%%  END ALTER METHODS
        
        
        
        function drop(self)
            % dj.Table/drop - drop the table and all its dependents.
            % Confirmation is requested if the dropped tables contain data.
            %
            % Although drop reloads the schema information upon completion,
            % "clear classes" may be necessary to remove constant object
            % properties and persistent variables that refer to the dropped
            % table.
            %
            % See also dj.Table, dj.BaseRelvar/del
            
            if ~self.exists
                disp 'Nothing to drop'
                return
            end
            
            self.schema.conn.cancelTransaction   % exit ongoing transaction
            % warn user if self is a subtable
            if ismember(self.info.tier, {'imported','computed'}) && ...
                    ~isempty(which(self.className))
                rel = eval(self.className);
                if ~isa(rel,'dj.AutoPopulate')
                    fprintf(['\n!!! %s is a subtable. For referential integrity, ' ...
                        'drop its parent table instead.\n'], self.className)
                    if ~strcmpi('yes', input('Proceed anyway? yes/no >','s'))
                        fprintf '\ndrop cancelled\n\n'
                        return
                    end
                end
            end
            
            % compile the list of dropped tables
            doDrop = true;
            fprintf 'ABOUT TO DROP TABLES: \n'
            names = {self.className};
            tables = self;
            new = self;
            n = count(init(dj.BaseRelvar, self));
            fprintf('%s %s: %d tuples\n', self.info.tier, self.info.name, n);
            doDrop = doDrop && ~n;   % drop without prompt if empty
            
            while ~isempty(new)
                curr = new(1);
                new(1) = [];
                sch = curr.schema;
                ixCurr = strcmp(sch.classNames, curr.className);
                j = find(sch.dependencies(:,ixCurr));
                j = j(~ismember(sch.classNames(j),names));  % remove duplicates
                j = j(:)';
                children = sch.classNames(j);
                names = [names children]; %#ok<AGROW>
                for j=1:length(children)
                    child = sch.conn.getPackage(children{j},false);
                    if child(1) == '$'  % ignore unloaded schemas
                        throwAsCaller(MException('DataJoint:dropTable', ...
                            'cannot drop %s because its schema is not loaded', child))
                    else
                        table = dj.Table(child);
                        n = count(init(dj.BaseRelvar, table));
                        fprintf('%s %s: %d tuples\n', table.info.tier, table.info.name, n);
                        tables(end+1) = table; %#ok<AGROW>
                        new(end+1) = table; %#ok<AGROW>
                        doDrop = doDrop && ~n;   % drop without prompt if empty
                    end
                end
            end
            
            % if any table has data, give option to cancel
            if ~doDrop && ~strcmpi('yes', input('Proceed to drop? yes/no >', 's'));
                disp 'User cancelled table drop'
            else
                try
                    for table = tables(end:-1:1)
                        self.schema.conn.query(sprintf('DROP TABLE %s', table.fullTableName))
                        fprintf('Dropped table %s\n', table.fullTableName)
                    end
                catch err
                    self.schema.conn.reload
                    rethrow(err)
                end
                % reload all schemas
                self.schema.conn.reload
            end
            fprintf \n
        end
    end
    
    methods(Access=private)
        
        function neighbors = getNeighbors(self, depth1, depth2, crossSchemas)
            % dj.Table/getNeighbors -- get the class names of tables that are
            % directly related to the given table.
            %
            % depth1 and depth2 specify the connectivity radius upstream
            % (depth<0) and downstream (depth>0) of this table.
            % Omitting both depths defaults to (-2,2).
            % Omitting any one of the depths sets it to zero.
            %
            % If crossSchemas is set to true, the search cascades into other schemas.
            %
            % Examples:
            %   table.getNeighbors(-1,0)     % get table's parents
            %   table.getNeighbors(0,1)      % get table's children
            %   table.getNeighbors(-2,2)     % two levels up and down
            
            crossSchemas = nargin>=4 && crossSchemas;
            
            % find tables on which self depends
            neighbors = {self.className};
            nodes = {self.className};
            for j=1:-depth1
                nodes = unique(self.schema.getParents(nodes,[1 2],crossSchemas));
                if isempty(nodes)
                    break
                end
                neighbors(ismember(neighbors,nodes))=[];
                neighbors = [nodes neighbors];  %#ok:<AGROW>
            end
            
            % find tables dependent on self
            nodes = {self.className};
            for j=1:depth2
                nodes = unique(self.schema.getChildren(nodes,[1 2],crossSchemas));
                if isempty(nodes)
                    break;
                end
                neighbors(ismember(neighbors,nodes))=[];
                neighbors = [neighbors nodes];  %#ok:<AGROW>
            end
        end
        
        
        
        function declaration = getDeclaration(self)
            % extract the table declaration with the first percent-brace comment
            % block of the matching .m file.
            if ~isempty(self.declaration)
                declaration = self.declaration;
            else
                file = which(self.className);
                assert(~isempty(file), 'DataJoint:MissingTableDefnition', ...
                    'Could not find table definition file %s', file)
                declaration = readPercentBraceComment(file);
                assert(~isempty(declaration), 'DataJoint:MissingTableDefnition', ...
                    'Could not find the table declaration in %s', file)
            end
        end
        
        
        
        function create(self)
            [tableInfo, parents, references, fieldDefs, indexDefs] = ...
                parseDeclaration(self.getDeclaration);
            cname = sprintf('%s.%s', tableInfo.package, tableInfo.className);
            assert(strcmp(cname, self.className), ...
                'Table name %s does not match in file %s', cname, self.className)
            
            % compile the CREATE TABLE statement
            tableName = [...
                dj.Schema.tierPrefixes{strcmp(tableInfo.tier, dj.Schema.allowedTiers)}, ...
                dj.Schema.fromCamelCase(tableInfo.className)];
            if ~isempty(self.schema.prefix)
                tableName = sprintf('%s/%s', self.schema.prefix, tableName);
            end
            
            sql = sprintf('CREATE TABLE `%s`.`%s` (\n', self.schema.dbname, tableName);
            
            % add inherited primary key attributes
            primaryKeyFields = {};
            nonKeyFields = {};
            for iRef = 1:length(parents)
                for iField = find([parents{iRef}.table.header.iskey])
                    field = parents{iRef}.table.header(iField);
                    if ~ismember(field.name, primaryKeyFields)
                        primaryKeyFields{end+1} = field.name;   %#ok<AGROW>
                        assert(~field.isnullable, 'primary key header cannot be nullable')
                        sql = sprintf('%s%s', sql, fieldToSQL(field));
                    end
                end
            end
            
            % add the new primary key attribites
            if ~isempty(fieldDefs)
                for iField = find([fieldDefs.iskey])
                    field = fieldDefs(iField);
                    primaryKeyFields{end+1} = field.name;  %#ok<AGROW>
                    assert(~strcmpi(field.default,'NULL'), ...
                        'primary key header cannot be nullable')
                    sql = sprintf('%s%s', sql, fieldToSQL(field));
                end
            end
            
            % add secondary foreign key attributes
            for iRef = 1:length(references)
                for iField = find([references{iRef}.table.header.iskey])
                    field = references{iRef}.table.header(iField);
                    if ~ismember(field.name, primaryKeyFields)
                        nonKeyFields{end+1} = field.name; %#ok<AGROW>
                        sql = sprintf('%s%s', sql, fieldToSQL(field));
                    end
                end
            end
            
            % add dependent attributes
            if ~isempty(fieldDefs)
                for iField = find(~[fieldDefs.iskey])
                    field = fieldDefs(iField);
                    nonKeyFields{end+1} = field.name; %#ok<AGROW>
                    sql = sprintf('%s%s', sql, fieldToSQL(field));
                end
            end
            
            % add primary key declaration
            assert(~isempty(primaryKeyFields), 'table must have a primary key')
            str = sprintf(',`%s`', primaryKeyFields{:});
            sql = sprintf('%sPRIMARY KEY (%s),\n',sql, str(2:end));
            
            % add foreign key declarations
            for ref = [parents references]
                fieldList = sprintf('%s,', ref{1}.primaryKey{:});
                fieldList(end)=[];
                sql = sprintf(...
                    '%sFOREIGN KEY (%s) REFERENCES %s (%s) ON UPDATE CASCADE ON DELETE RESTRICT,\n', ...
                    sql, fieldList, ref{1}.table.fullTableName, fieldList);
            end
            
            % add secondary index declarations
            % gather implicit indexes due to foreign keys first
            implicitIndexes = {};
            for fkSource = [parents references]
                isKey = [fkSource{1}.table.header.iskey];
                implicitIndexes{end+1} = {fkSource{1}.table.header(isKey).name}; %#ok<AGROW>
            end
            
            for iIndex = 1:numel(indexDefs)
                assert(all(ismember(indexDefs(iIndex).attributes, ...
                    [primaryKeyFields, nonKeyFields])), ...
                    'Index definition contains invalid attribute names');
                assert(~any(cellfun( ...
                    @(x) isequal(x, indexDefs(iIndex).attributes), ...
                    implicitIndexes)), ...
                    ['The specified set of attributes is implicitly ' ...
                    'indexed because of a foreign key constraint. '...
                    'Cannot create additional index.']);
                fieldList = sprintf('`%s`,', indexDefs(iIndex).attributes{:});
                fieldList(end)=[];
                sql = sprintf(...
                    '%s%s INDEX (%s),\n', ...
                    sql, indexDefs(iIndex).unique, fieldList);
            end
            
            % close the declaration
            sql = sprintf('%s\n) ENGINE = InnoDB, COMMENT "%s$"', sql(1:end-2), tableInfo.comment);
            
            fprintf \n<SQL>\n
            disp(sql)
            fprintf </SQL>\n\n
            
            % execute declaration
            if nargout==0
                self.schema.conn.query(sql);
            end
            self.schema.reload
        end
        
        function alter(self, alterStatement)
            % dj.Table/alter
            % alter(self, alterStatement)
            % Executes an ALTER TABLE statement for this table.
            % The schema is reloaded and syncDef is called.
            sql = sprintf('ALTER TABLE  %s %s', ...
                self.fullTableName, alterStatement);
            self.schema.conn.query(sql);
            disp 'table updated'
            self.schema.reload
            self.syncDef
        end
        
        function indexInfo = getDatabaseIndexes(self)
            % dj.Table/getDatabaseIndexes
            % Returns all secondary database indexes,
            % as given by the "SHOW INDEX" query
            indexInfo = struct('attributes', {}, ...
                'unique', {}, 'name', {});
            indexes = dj.struct.fromFields( ...
                self.schema.conn.query(sprintf(...
                ['SHOW INDEX FROM `%s` IN `%s` ' ...
                'WHERE NOT `Key_name`="PRIMARY"'], ...
                self.plainTableName, self.schema.dbname)));
            [indexNames, ~, indexId] = unique({indexes.Key_name});
            for iIndex=1:numel(indexNames)
                % Get attribute names and sort by position in index
                thisIndex = indexes(indexId == iIndex);
                [~, sortPerm] = sort([thisIndex.Seq_in_index]);
                thisIndex = thisIndex(sortPerm);
                indexInfo(end+1).attributes = {thisIndex.Column_name};  %#ok<AGROW>
                indexInfo(end).unique = ~thisIndex(1).Non_unique;
                indexInfo(end).name = indexNames{iIndex};
            end
        end
        
        function indexInfo = getImplicitIndexes(self)
            % dj.Table/getImplicitIndexes()
            % Returns database indexes that are implied by
            % table relationships and should not be shown to the user
            % or modified by the user
            indexInfo = struct('attributes', {}, 'unique', {});
            for refClassName = self.schema.getParents(self.className)
                refObj = dj.Table(self.schema.conn.getPackage(refClassName{1}));
                indexInfo(end+1).attributes = ...
                    {refObj.header([refObj.header.iskey]).name};  %#ok<AGROW>
            end
        end
    end
end




%          LOCAL FUNCTIONS

function c = condAssign(cond,a,b)
% condAssign  operator equivalent to   c = cond ? a : b;    in C or C++
% Caution: don't use when a and b are computationally expensive.
if cond
    c = a;
else
    c = b;
end
end



function str = readPercentBraceComment(filename)
% reads the initial comment block %{ ... %} in filename

f = fopen(filename, 'rt');
assert(f~=-1, 'Could not open %s', filename)
str = '';

% skip all lines that do not begin with a %{
l = fgetl(f);
while ischar(l) && ~strcmp(strtrim(l),'%{')
    l = fgetl(f);
end

% read the contents of the comment
if ischar(l)
    while true
        l = fgetl(f);
        assert(ischar(l), 'invalid verbatim string');
        if strcmp(strtrim(l),'%}')
            break
        end
        str = sprintf('%s%s\n', str, l);
    end
end

fclose(f);
end



function sql = fieldToSQL(field)
% convert the structure field with header {'name' 'type' 'default' 'comment'}
% to the SQL column declaration

default = field.default;
if strcmpi(default, 'NULL')   % all nullable header default to null
    default = 'DEFAULT NULL';
else
    if strcmp(default,'<<<none>>>')  %DataJoint's special value string
        default = 'NOT NULL';
    else
        % enclose value in quotes (even numeric), except special SQL values
        if ~any(strcmpi(default, dj.Table.mysql_constants)) && ...
                ~any(strcmp(default([1 end]), {'''''','""'}))
            default = sprintf('"%s"',default);
        end
        default = sprintf('NOT NULL DEFAULT %s', default);
    end
end
assert(~any(ismember(field.comment, '"\')), ... % TODO: escape isntead
    'illegal characters in attribute comment "%s"', field.comment) 
sql = sprintf('`%s` %s %s COMMENT "%s",\n', ...
    field.name, field.type, default, field.comment);
end



function [tableInfo, parents, references, fieldDefs, indexDefs] = parseDeclaration(declaration)
parents = {};
references = {};
fieldDefs = [];
indexDefs = [];

% split into a columnwise cell array
declaration = [strtrim(regexp(declaration,'\n','split')'); ''];

% append the next line to lines that end in a backslash
for i=find(cellfun(@(x) ~isempty(x) && x(end)=='\', declaration'))
    declaration{i} = [declaration{i}(1:end-1) ' ' declaration{i+1}];
    declaration(i+1) = '';
end
<<<<<<< HEAD
=======
assert(iscellstr(declaration), 'declaration must be a multiline string or a cellstr')
>>>>>>> ea9ca9ad

% remove empty lines and comment lines
declaration(cellfun(@(x) isempty(strtrim(x)) || strncmp('#',strtrim(x),1), declaration)) = [];

% parse table schema, name, type, and comment
pat = {
    '^(?<package>\w+)\.(?<className>\w+)\s*'  % package.TableName
    '\(\s*(?<tier>\w+)\s*\)\s*'               % (tier)
    '#\s*(?<comment>\S.*\S)$'                 % # comment
    };
tableInfo = regexp(declaration{1}, cat(2,pat{:}), 'names');
assert(numel(tableInfo)==1, ...
    'incorrect syntax is table declaration, line 1')
assert(ismember(tableInfo.tier, dj.Schema.allowedTiers),...
    ['Invalid tier for table ' tableInfo.className])

if nargout > 1
    % parse field declarations and references
    inKey = true;
    for iLine = 2:length(declaration)
        line = declaration{iLine};
        switch true
            case strncmp(line,'---',3)
                inKey = false;
            case strncmp(line,'->',2)
                % foreign key
                p = feval(strtrim(line(3:end)));
                assert(isa(p, 'dj.Relvar'), 'foreign keys must be base relvars')
                if inKey
                    parents{end+1} = p;     %#ok:<AGROW>
                else
                    references{end+1} = p;   %#ok:<AGROW>
                end
            case regexpi(line, '^(unique)?\s+index[^:]*$')
                % parse index definition
                indexInfo = parseIndexDef(line);
                indexDefs = [indexDefs, indexInfo]; %#ok<AGROW>
            case regexp(line, '^[a-z][a-z\d_]*\s*(=\s*\S+\s*)?:\s*\w[^#]*\S\s*#.*$')
                fieldInfo = parseAttrDef(line, inKey);
                fieldDefs = [fieldDefs fieldInfo];  %#ok:<AGROW>
            otherwise
                error('Invalid table declaration line "%s"', line)
        end
    end
end
end



function fieldInfo = parseAttrDef(line, inKey)
line = strtrim(line);
pat = {
    '^(?<name>[a-z][a-z\d_]*)\s*'     % field name
    '=\s*(?<default>\S+(\s+\S+)*)\s*' % default value
    ':\s*(?<type>\w[^#]*\S)\s*'       % datatype
    '#\s*(?<comment>\S.*)$'           % comment
    };
fieldInfo = regexp(line, cat(2,pat{:}), 'names');
if isempty(fieldInfo)
    % try no default value
    fieldInfo = regexp(line, cat(2,pat{[1 3 4]}), 'names');
    assert(~isempty(fieldInfo), 'invalid field declaration line: %s', line);
    fieldInfo.default = '<<<none>>>';
end
assert(numel(fieldInfo)==1, 'Invalid field declaration "%s"', line)
fieldInfo.iskey = inKey;
end



function indexInfo = parseIndexDef(line)
line = strtrim(line);
pat = [
    '^(?<unique>UNIQUE)?\s*INDEX\s*' ...  % [UNIQUE] INDEX
    '\((?<attributes>[^\)]+)\)$'          % (attr1, attr2)
    ];
indexInfo = regexpi(line, pat, 'names');
assert(numel(indexInfo)==1 && ~isempty(indexInfo.attributes), ...
    'Invalid index declaration "%s"', line)
attributes = textscan(indexInfo.attributes, '%s', 'delimiter',',');
indexInfo.attributes = strtrim(attributes{1});
assert(numel(unique(indexInfo.attributes)) == numel(indexInfo.attributes), ...
    'Duplicate attributes in index declaration "%s"', line)
end<|MERGE_RESOLUTION|>--- conflicted
+++ resolved
@@ -253,11 +253,7 @@
         end
         
         
-<<<<<<< HEAD
-        
-        
-=======
->>>>>>> ea9ca9ad
+        
         %%%%% ALTER METHODS: change table definitions %%%%%%%%%%%%
         function setTableComment(self, newComment)
             % dj.Table/setTableComment - update the table comment
@@ -861,10 +857,6 @@
     declaration{i} = [declaration{i}(1:end-1) ' ' declaration{i+1}];
     declaration(i+1) = '';
 end
-<<<<<<< HEAD
-=======
-assert(iscellstr(declaration), 'declaration must be a multiline string or a cellstr')
->>>>>>> ea9ca9ad
 
 % remove empty lines and comment lines
 declaration(cellfun(@(x) isempty(strtrim(x)) || strncmp('#',strtrim(x),1), declaration)) = [];

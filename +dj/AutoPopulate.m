% dj.AutoPopulate is an abstract mixin class that allows a dj.Relvar object
% to automatically populate its table.
%
% Derived classes must also inherit from dj.Relvar and must define the
% constant property 'popRel' of type dj.GeneralRelvar.
%
% Derived classes must define the callback function makeTuples(self, key),
% which computes new tuples for the given key and inserts them into the table as
% self.insert(tuple).
%
% The constant property 'popRel' must be defined in the derived class.
% dj.AutoPopulate/populate uses self.popRel to generate the list of unpopulated keys
% for which self.makeTuples() will be invoked. Thus popRel determines the scope
% and granularity of makeTuples calls.
%
% Once self.makeTuples and self.popRel are defined, the user may
% invoke methods poopulate or parpopulate to automatically populate the table.
%
% The method parpopulate works similarly to populate but it uses the job reservation
% table <package>.Jobs to enable execution by multiple processes in parallel.
%
% The job reservation table <package>.Jobs and its class are created automatically
% upon the first invocation of parpopulate(). You may query the job reservation
% to monitor the progression of execution.
% While the job is executing, the job status is set to "reserved". When the
% job is completed, the entry is removed. When the job ends in error, the
% status is set to "error" and the error stack is saved.

classdef AutoPopulate < handle
    
    properties(Access=protected)
        useReservations
        executionEngine
        jobs     % the jobs table
        timedOut % list of timedout transactions
        timeoutAttempt
    end
    
    properties(Constant, Access=protected)
        timeoutMessage = 'Lock wait timeout exceeded'
        maxTimeouts = 3
    end
    
    
    methods(Abstract,Access=protected)
        makeTuples(self, key)
        % makeTuples(self, key) must be defined by each automatically
        % populated relvar. makeTuples copies key as tuple, adds computed
        % fields to tuple and inserts tuple as self.insert(tuple)
    end
    
    methods
        function varargout = populate(self, varargin)
            % [failedKeys, errors] = populate(baseRelvar [, restrictors...])
            % populates a table based on the contents self.popRel
            %
            % The property self.popRel contains the relation that provides
            % the keys for which self must be populated.
            %
            % self.populate will call self.makeTuples(key) for every
            % key in self.popRel that does not already have matching tuples
            % in self.
            %
            % Additional input arguments contain restriction conditions
            % applied to self.popRel.  Therefore, all keys to be populated
            % are obtained as fetch((self.popRel - self) & varargin).
            %
            % Without any output arguments, populate rethrows errors
            % that occur in makeTuples. However, if output arguments are
            % requested, errors are suppressed and accumuluated into output
            % arguments.
            %
            % EXAMPLES:
            %   populate(tp.OriMaps)   % populate all tp.OriMaps
            %   populate(tp.OriMaps, 'mouse_id=12')    % populate OriMaps for mouse 12
            %   [failedKeys, errs] = populate(tp.OriMaps);  % skip errors and return their list
            %
            % See also dj.AutoPopulate/parpopulate
            
            self.schema.conn.cancelTransaction  % rollback any unfinished transaction
            self.useReservations = false;
            self.populateSanityChecks
            self.executionEngine = @(key, fun, args) fun(args{:});
            [varargout{1:nargout}] = self.populate_(varargin{:});
        end
        
        
        function varargout = parpopulate(self, varargin)
            % dj.AutoPopulate/parpopulate works identically to dj.AutoPopulate/populate
            % except that it uses a job reservation mechanism to enable multiple
            % processes to populate the same table in parallel without collision.
            %
            % To enable parpopulate, create the job reservation table
            % <package>.Jobs which must have the following declaration:
            %
            %   <package>.Jobs (job) # the job reservation table
            %
            %   table_name      : varchar(255)          # className of the table
            %   key_hash        : char(32)              # key hash
            %   ---
            %   status            : enum('reserved','error','ignore')# if tuple is missing, the job is available
            %   key=null          : blob                  # structure containing the key
            %   error_message=""  : varchar(1023)         # error message returned if failed
            %   error_stack=null  : blob                  # error stack if failed
            %   host=""           : varchar(255)          # system hostname
            %   pid=0             : int unsigned          # system process id
            %   timestamp=CURRENT_TIMESTAMP : timestamp    # automatic timestamp
            %
            % A job is considered to be available when <package>.Jobs contains
            % no matching entry.
            %
            % For each makeTuples call, parpopulate sets the job status to
            % "reserved".  When the job is completed, the record is
            % removed. If the job results in error, the job record is left
            % in place with the status set to "error" and the error message
            % and error stacks saved. Consequently, jobs that ended in
            % error during the last execution will not be attempted again
            % until you delete the job tuples from package.Jobs.
            %
            % The primary key of the jobs table comprises the name of the
            % class and the 32-bit MD5 hash of the primary key. However, the
            % key is saved in a separate field for errors for debugging
            % purposes.
            %
            % See also dj.AutoPopulate/populate
            
            self.schema.conn.cancelTransaction  % rollback any unfinished transaction
            self.useReservations = true;
            self.populateSanityChecks
            self.executionEngine = @(key, fun, args) fun(args{:});
            [varargout{1:nargout}] = self.populate_(varargin{:});
        end
        
        function taskCore(self, key)
            % The work unit that is submitted to the cluster
            % or executed locally
            self.schema.conn.startTransaction()
            try
                self.makeTuples(key)
                self.schema.conn.commitTransaction
                self.setJobStatus(key, 'completed');
            catch err
                self.schema.conn.cancelTransaction
                if strncmpi(err.message, self.timeoutMessage, length(self.timeoutMessage)) && ...
                        self.timeoutAttempt<=self.maxTimeouts
                    fprintf 'Transaction timed out. Will attempt again later.\n'
                    self.setJobStatus(key, 'completed');
                    self.timedOut = [self.timedOut; key];
                else
                    self.setJobStatus(key, 'error', err.message, err.stack);
                    rethrow(err)   % Make error visible to DCT / caller
                end
            end
        end
        
        
        function jobs = get.jobs(self)
            % Return the jobs table associated with this current schema.
            % Create the jobs table if it does not yet exist.
            if isempty(self.jobs)
                jobClassName = [self.schema.package '.Jobs'];
                if ~exist(jobClassName,'class')
                    self.createJobTable
                    rehash path
                end
                self.jobs = feval(jobClassName);
            end
            jobs = self.jobs;
        end
        
        
        function varargout = progress(self, varargin)
            % show progress (fraction populated)
            if ~isempty(self.restrictions)
                throwAsCaller(MException('DataJoint:invalidInput', ...
                    'Cannot populate a restricted relation. Correct syntax: progress(rel, restriction)'))
            end
            
            remaining = count((self.popRel&varargin) - self);
            if nargout
                % return remaning items if asked
                varargout{1} = remaining;
            else
                total = count(self.popRel&varargin);
                if ~total
                    disp 'Nothing to populate'
                else
                    fprintf('%2.2f%% complete (%d remaining)        Time %s\n', ...
                        100-100*double(remaining)/double(total), remaining, datestr(now,'HH:MM:SS'))
                end
            end
        end
    end
    
    
    methods(Access = protected)
        function [failedKeys, errors] = populate_(self, varargin)
            % common functionality to all populate method
            
            if nargout
                failedKeys = struct([]);
                errors = struct([]);
            end
            unpopulated = self.popRel;
            
            % if the last argument is a function handle, apply it to popRel.
            if ~isempty(varargin) && isa(varargin{end}, 'function_handle')
                unpopulated = varargin{end}(unpopulated);
                varargin{end}=[];
            end
            % restrict the popRel to unpopulated tuples
            unpopulated = fetch((unpopulated & varargin) - self);
            if isempty(unpopulated)
                fprintf('%s: Nothing to populate\n', self.table.className)
            else
                fprintf('\n**%s: Found %d unpopulated keys\n\n', self.table.className, length(unpopulated))
                
                self.timeoutAttempt = 1;
                while ~isempty(unpopulated)
                    self.timedOut = [];
                    for key = unpopulated'
                        if self.setJobStatus(key, 'reserved')
                            if exists(self & key)
                                % already populated
                                self.setJobStatus(key, 'completed');
                            else
                                fprintf('Populating %s for:\n', self.table.className)
                                disp(key)
                                try
                                    % Perform or schedule computation
                                    self.executionEngine(key, @taskCore, {self, key})
                                catch err
                                    if ~nargout && ~self.useReservations
                                        rethrow(err)
                                    end
                                    % suppress error if it is handled by other means
                                    fprintf('\n** Error while executing %s.makeTuples:\n', class(self))
                                    fprintf('%s: line %d\n', err.stack(1).file, err.stack(1).line)
                                    fprintf('"%s"\n\n',err.message)
                                    if nargout
                                        failedKeys = [failedKeys; key]; %#ok<AGROW>
                                        errors = [errors; err];         %#ok<AGROW>
                                    end
                                end
                            end
                        end
                    end
                    unpopulated = self.timedOut;
                    self.timeoutAttempt = self.timeoutAttempt + 1;
                end
            end
        end
        
        
        function jobKey = makeJobKey(self, key)
            jobKey = struct('table_name', self.table.className, 'key_hash', dj.DataHash(key));
        end
        
        
        function success = setJobStatus(self, key, status, errMsg, errStack)
            % dj.AutoPopulate/setJobStatus - update job process for parallel execution.
            success = ~self.useReservations;
            if ~success
                jobKey = self.makeJobKey(key);
                switch status
                    case 'completed'
                        delQuick(self.jobs & jobKey)
                    case 'error'
                        jobKey.status = status;
                        jobKey.error_message = errMsg;
                        jobKey.error_stack = errStack;
                        self.jobs.insert(addJobInfo(jobKey),'REPLACE')
                    case 'reserved'
                        success = ~exists(self.jobs & jobKey);
                        if success
                            jobKey.status = status;
                            try
                                self.jobs.insert(addJobInfo(jobKey))
                            catch %#ok<CTCH>
                                success = false;
                            end
                        end
                        if ~success
                            fprintf('** %s: skipping already reserved\n', self.table.className)
                            disp(key)
                        end
                end
            end
            
            
            function jobKey = addJobInfo(jobKey)
                if all(ismember({'host','pid'},{self.jobs.header.name}))
                    [~,host] = system('hostname');
                    jobKey.host = strtrim(host);
                    jobKey.pid = feature('getpid');
                end
                if ismember('error_key', {self.jobs.header.name})
                    % for backward compatibility with versions prior to 2.6.3
                    jobKey.error_key = key;
                end
                if ismember('key', {self.jobs.header.name})
                    jobKey.key = key;
                end
                
            end
        end
        
        
        function createJobTable(self)
            % Create the Jobs class if it does not yet exist
            schemaPath = which([self.schema.package '.getSchema']);
            assert(~isempty(schemaPath), 'missing function %s.getSchema', self.schema.package)
            path = fullfile(fileparts(schemaPath), 'Jobs.m');
            f = fopen(path,'w');
            fprintf(f, '%% %s.Jobs -- job reservation table\n\n', self.schema.package);
            fprintf(f, '%%{\n');
            fprintf(f, '%s.Jobs (job)    # the job reservation table\n', self.schema.package);
            fprintf(f, 'table_name : varchar(255) # className of the table\n');
            fprintf(f, 'key_hash   : char(32)     # key hash\n');
            fprintf(f, '-----\n');
            fprintf(f, 'status    : enum("reserved","error","ignore") # if tuple is missing, the job is available\n');
            fprintf(f, 'key=null           : blob                     # structure containing the key\n');
            fprintf(f, 'error_message=""   : varchar(1023)            # error message returned if failed\n');
            fprintf(f, 'error_stack=null   : blob                     # error stack if failed\n');
            fprintf(f, 'host=""            : varchar(255)             # system hostname\n');
            fprintf(f, 'pid=0              : int unsigned             # system process id\n');
            fprintf(f, 'timestamp=CURRENT_TIMESTAMP : timestamp       # automatic timestamp\n');
            fprintf(f, '%%}\n\n');
            fprintf(f, 'classdef Jobs < dj.Relvar\n');
            fprintf(f, '    properties(Constant)\n');
            fprintf(f, '        table = dj.Table(''%s.Jobs'')\n', self.schema.package);
            fprintf(f, '    end\n');
            fprintf(f, 'end\n');
            fclose(f);
        end
        
        
        function populateSanityChecks(self)
            % Performs sanity checks that are common to populate, parpopulate
            % and batch_populate
            if dj.set('populateCheck')
<<<<<<< HEAD
                assert(isproperty(self,'popRel'), ...
                    'Automatically populated tables must declare a popRel property')
                assert(isempty(self.restrictions), ...
                    'Cannot populate a restricted relation. Correct syntax -- populate(rel, restriction)')
                assert(isa(self.popRel, 'dj.GeneralRelvar'), ...
=======
                dj.assert(isempty(self.restrictions), ...
                    'Cannot populate a restricted relation. Correct syntax is populate(rel, restriction)')
                dj.assert(isa(self.popRel, 'dj.GeneralRelvar'), ...
>>>>>>> 026fc818
                    'property popRel must be a subclass of dj.GeneralRelvar')
                assert(all(ismember(self.popRel.primaryKey, self.primaryKey)), ...
                    '%s.popRel''s primary key is too specific, move it higher in data hierarchy', class(self))
                if self.useReservations
                    abovePopRel = setdiff(self.primaryKey(1:length(self.popRel.primaryKey)), self.popRel.primaryKey);
                    assert( ~isempty(abovePopRel), ...
                        ['!Primary key attribute %s is above popRel''s primary key attributes. '...
                        'Transaction timeouts may occur. See DataJoint tutorial and issue #6'], abovePopRel{1})
                end
            end
        end
    end
end<|MERGE_RESOLUTION|>--- conflicted
+++ resolved
@@ -339,17 +339,11 @@
             % Performs sanity checks that are common to populate, parpopulate
             % and batch_populate
             if dj.set('populateCheck')
-<<<<<<< HEAD
                 assert(isproperty(self,'popRel'), ...
                     'Automatically populated tables must declare a popRel property')
                 assert(isempty(self.restrictions), ...
                     'Cannot populate a restricted relation. Correct syntax -- populate(rel, restriction)')
                 assert(isa(self.popRel, 'dj.GeneralRelvar'), ...
-=======
-                dj.assert(isempty(self.restrictions), ...
-                    'Cannot populate a restricted relation. Correct syntax is populate(rel, restriction)')
-                dj.assert(isa(self.popRel, 'dj.GeneralRelvar'), ...
->>>>>>> 026fc818
                     'property popRel must be a subclass of dj.GeneralRelvar')
                 assert(all(ismember(self.popRel.primaryKey, self.primaryKey)), ...
                     '%s.popRel''s primary key is too specific, move it higher in data hierarchy', class(self))

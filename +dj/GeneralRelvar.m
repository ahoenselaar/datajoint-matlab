% dj.GeneralRelvar - a relational variable supporting relational operators.
% General relvars can be base relvars (associated with a table) or derived
% relvars constructed from other relvars by relational operators.

classdef GeneralRelvar < matlab.mixin.Copyable
    
    properties(Dependent, SetAccess=private)
        sql          % sql expression
        primaryKey   % primary key attribute names
        nonKeyFields % non-key attribute names
        header       % attributes and their properties
    end
    
    properties(SetAccess=private, GetAccess=public)
        restrictions = {} % list of restrictions applied to operator output
    end
    
    properties(SetAccess=private, GetAccess=protected)
        conn              % connection object
        operator          % node type: table, join, or pro
        operands = {}     % list of operands
    end
    
    methods
        function self = init(self, operator, operands, restrictions)
            self.operator = operator;
            if nargin>=3
                self.operands = operands;
            end
            if nargin>=4
                self.restrictions = restrictions;
            end
        end
        
        function conn = get.conn(self)
            if isempty(self.conn)
                self.conn = self.getConn;
            end
            conn = self.conn;
        end
        
        function header = get.header(self)
            header = self.compile;
        end
        
        function s = get.sql(self)
            [~, s] = self.compile;
        end
        
        function names = get.primaryKey(self)
            names = self.header.primaryKey;
        end
        
        function names = get.nonKeyFields(self)
            names = self.header.dependentFields;
        end
        
        function clause = whereClause(self)
            % public where clause
            if isempty(self.restrictions)
                clause = '';
            else
                clause = sprintf(' WHERE %s', makeWhereClause(self.header, self.restrictions));
            end
        end
        
        function display(self)
            % dj.GeneralRelvar/display - display the contents of the relation.
            % Only non-blob attributes of the first several tuples are shown.
            % The total number of tuples is printed at the end.
            nTuples = 0;
            fprintf('\nObject %s\n\n',class(self))
            s = sprintf(', %s', self.primaryKey{:});
            fprintf('Primary key: %s\n', s(2:end))
            if isempty(self.nonKeyFields)
                fprintf 'No dependent attributes'
            else
                s = sprintf(', %s',self.nonKeyFields{:});
                fprintf('Dependent attributes: %s', s(2:end))
            end
            fprintf '\n\n Contents: \n'
            tic
            if self.exists
                % print header
                header = self.header;
                ix = find( ~[header.attributes.isBlob] );  % header to display
                fprintf('  %16.16s', header.attributes(ix).name)
                fprintf \n
                maxRows = 12;
                tuples = self.fetch(header.attributes(ix).name, sprintf('LIMIT %d', maxRows+1));
                nTuples = max(self.count, length(tuples));
                
                % print rows
                for s = tuples(1:min(end,maxRows))'
                    for iField = ix
                        v = s.(header.attributes(iField).name);
                        if isnumeric(v)
                            if ismember(class(v),{'double','single'})
                                fprintf('  %16g',v)
                            else
                                fprintf('  %16d',v)
                            end
                        else
                            fprintf('  %16.16s',v)
                        end
                    end
                    fprintf \n
                end
                if nTuples > maxRows
                    for iField = ix
                        fprintf('  %16s','...')
                    end
                    fprintf \n
                end
            end
            
            % print the total number of tuples
            fprintf('%d tuples (%.3g s)\n\n', nTuples, toc)
        end
        
        function view(self, varargin)
            % dj.Relvar/view - view the data in speadsheet form. Blobs are omitted.
            % Additional arguments are forwarded to fetch(), e.g. for ORDER BY
            % and LIMIT clauses.
            if ~self.exists
                disp 'empty relation'
            else
                columns = {self.header.attributes.name};
                sel = 1:length(columns);
                if ~isempty(self.header.blobNames)
                    warning 'excluding blobs from the view'
                    columns = columns(~[self.header.attributes.isBlob]);
                end
                
                % specify table header
                columnName = columns;
                for iCol = 1:length(columns)
                    if self.header.attributes(iCol).iskey
                        columnName{iCol} = ['<html><b><font color="black">' columnName{iCol} '</b></font></html>'];
                    else
                        columnName{iCol} = ['<html><font color="blue">' columnName{iCol} '</font></html>'];
                    end
                end
                format = cell(1,length(columns));
                format([self.header.attributes(sel).isString]) = {'char'};
                format([self.header.attributes(sel).isNumeric]) = {'numeric'};
                
                % display table
                data = fetch(self, columns{:}, varargin{:});
                hfig = figure('Units', 'normalized', 'Position', [0.1 0.1 0.5 0.4], ...
                    'MenuBar', 'none');
                uitable(hfig, 'Units', 'normalized', 'Position', [0.0 0.0 1.0 1.0], ...
                    'ColumnName', columnName, 'ColumnEditable', false(1,length(columns)), ...
                    'ColumnFormat', format, 'Data', struct2cell(data)');
            end
        end
        
        function clip(self)
            % dj.GeneralRelvar/clip - copy into clipboard the matlab code to re-generate
            % the contents of the relation. Only scalar numeric or string values are allowed.
            % This function may be useful for creating matlab code that fills a table with values.
            %
            % USAGE:
            %    r.clip
            
            str = dj.struct.makeCode(self.fetch('*'));
            clc, disp(str)
            clipboard('copy', str)
            fprintf '\n *** in clipboard *** \n\n'
        end
        
        %%%%%%%%%%%%%%%%%% FETCHING DATA %%%%%%%%%%%%%%%%%%%%%%%%%%%%%%
        
        function yes = exists(self)
            % dj.GeneralRelvar/exists - a fast check whether the relvar
            % contains any tuples
            [~, sql] = self.compile(3);
            yes = self.conn.query(sprintf('SELECT EXISTS(SELECT 1 FROM %s LIMIT 1) as yes', sql));
            yes = logical(yes.yes);
        end
        
        function n = count(self)
            % dj.GeneralRelvar/count - the number of tuples in the relation.
            [~, sql] = self.compile(3);
            n = self.conn.query(sprintf('SELECT count(*) as n FROM %s', sql));
            n = double(n.n);
        end
        
        function [ret,keys] = fetch(self, varargin)
            % dj.GeneralRelvar/fetch retrieve data from a relation as a struct array
            % SYNTAX:
            %    s = self.fetch       % retrieve primary key attributes only
            %    s = self.fetch('*')  % retrieve all attributes
            %    s = self.fetch('attr1','attr2',...) - retrieve primary key
            %       attributes and additional listed attributes.
            %
            % The specification of attributes 'attri' follows the same
            % conventions as in dj.GeneralRelvar.pro, including renamed
            % attributed, and computed arguments.  In particular, if the second
            % input argument is another relvar, the computed arguments can
            % include summary operations on the header of the second relvar.
            %
            % For example:
            %   s = R.fetch(Q, 'count(*)->n');
            % Here s(i).n will contain the number of tuples in Q matching
            % the ith tuple in R.
            %
            % If the last input argument is begins with 'ORDER BY' or 'LIMIT',
            % it is not interpreted as an attribute specifier and is passed
            % on to the SQL statement. This allows sorting the result or
            % selecting a subset of tuples.
            %
            % For example:
            %    s = R.fetch('*', 'ORDER BY field1,field2');    % sort the result by field1
            %    s = R.fetch('*', 'LIMIT 100 OFFSET 200')  % read tuples 200-299
            %    s = R.fetch('*', 'ORDER BY field1 DESC, field 2  LIMIT 100');
            %
            % The numerical indexing into a relvar is a deviation from
            % relational theory and should be reserved for special cases
            % only since the order of tuples in a relation is not
            % guaranteed.
            %
            % See also dj.Relvar.pro, dj.Relvar/fetch1, dj.Relvar/fetchn
            
            [limit, args] = makeLimitClause(varargin{:});
            self = self.pro(args{:});
            [header, sql] = self.compile;
            ret = self.conn.query(sprintf('SELECT %s FROM %s%s', ...
                header.sql, sql, limit));
            ret = dj.struct.fromFields(ret);
            
            if nargout>1
                % return primary key structure array
                keys = dj.struct.pro(ret,self.primaryKey{:});
            end
        end
        
        function varargout = fetch1(self, varargin)
            % dj.GeneralRelvar/fetch1 same as dj.Relvat/fetch but each field is
            % retrieved into a separate output variable.
            % Use fetch1 when you know that the relvar contains exactly one tuple.
            % The attribute list is specified the same way as in
            % dj.GeneralRelvar/fetch but wildcards '*' are not allowed.
            % The number of specified attributes must exactly match the number
            % of output arguments.
            %
            % Examples:
            %    v1 = R.fetch1('attr1');
            %    [v1,v2,qn] = R.fetch1(Q,'attr1','attr2','count(*)->n')
            %
            % See also dj.Relvar.fetch, dj.Relvar/fetchn, dj.Relvar/pro
            
            % validate input
            [~, args] = makeLimitClause(varargin{:});
            args = args(cellfun(@ischar, args)); % attribute specifiers
            
            assert(nargout==length(args) || (nargout==0 && length(args)==1), ...
                'The number of fetch1() outputs must match the number of requested attributes')
            assert(~isempty(args), 'insufficient inputs')
            assert(~any(strcmp(args,'*')), '"*" is not allwed in fetch1()')
            
            s = self.fetch(varargin{:});
            assert(isscalar(s), 'fetch1 can only retrieve a single existing tuple.')
            
            % copy into output arguments
            varargout = cell(length(args));
            for iArg=1:length(args)
                name = regexp(args{iArg}, '(\w+)\s*$', 'tokens');
                varargout{iArg} = s.(name{1}{1});
            end
        end
        
        function varargout = fetchn(self, varargin)
            % dj.GeneralRelvar/fetchn same as dj.GeneralRelvar/fetch1 but can fetch
            % values from multiple tuples.  Unlike fetch1, string and
            % blob values are retrieved as matlab cells.
            %
            % SYNTAX:
            % [f1, ..., fn] = rel.fetchn('field1',...,'fieldn')
            %
            % You may also obtain the primary key values (as a structure
            % array) that match the retrieved field values.
            %
            % [f1, ..., fn, keys] = rel.fetchn('field1',...,'fieldn')
            %
            % See also dj.Relvar/fetch1, dj.Relvar/fetch, dj.Relvar/pro
            
            [limit, args] = makeLimitClause(varargin{:});
            specs = args(cellfun(@ischar, args)); % attribute specifiers
            returnKey = nargout==length(specs)+1;
            assert(returnKey || (nargout==length(specs) || (nargout==0 && length(specs)==1)), ...
                'The number of fetchn() outputs must match the number of requested attributes')
            assert(~isempty(specs),'insufficient inputs')
            assert(~any(strcmp(specs,'*')), '"*" is not allwed in fetchn()')
            
            % submit query
            self = self.pro(args{:});  % this copies the object, so now it's a different self
            [header, sql] = self.compile;
            ret = self.conn.query(sprintf('SELECT %s FROM %s%s%s',...
                header.sql, sql, limit));
            
            % copy into output arguments
            varargout = cell(length(specs));
            for iArg=1:length(specs)
                % if renamed, use the renamed attribute
                name = regexp(specs{iArg}, '(\w+)\s*$', 'tokens');
                varargout{iArg} = ret.(name{1}{1});
            end
            
            if returnKey
                varargout{length(specs)+1} = dj.struct.fromFields(dj.struct.pro(ret, self.primaryKey{:}));
            end
        end
        
        
        %%%%%%%%%%%%%%%%%%  RELATIONAL OPERATORS %%%%%%%%%%%%%%%%%%%%%%%%%%
        function restrict(self, varargin)
            % dj.GeneralRelvar/restrict - relational restriction in place
            % Restrictions may be provided as separate arguments or a
            % single cell array.
            % Restrictions may include sql expressions, other relvars, or
            % structure arrays.
            % Including the word 'not' in the restriction list negates one
            % restriction that follows immediately.
            % All conditions must be true for a tuple to pass.
            %
            % Examples:
            %    rel.restrict('session_date>2012-01-01', 'not', struct('anesthesia', 'urethane'))
            %    rel2.restrict(rel)    % all tuples in rel2 that at least on tuple in rel
            
            for arg = varargin
                if iscell(arg{1})
                    self.restrict(arg{1}{:})
                else
                    self.restrictions = [self.restrictions arg(1)];
                end
            end
        end
        
        function ret = and(self, arg)
            % dj.GeneralRelvar/and - relational restriction
            %
            % R1 & cond  yeilds a relation containing all the tuples in R1
            % that match the condition cond. The condition cond could be an
            % structure array, another relation, or an sql boolean
            % expression.
            %
            % Examples:
            %   tp.Scans & struct('mouse_id',3, 'scannum', 4);
            %   tp.Scans & 'lens=10'
            %   tp.Mice & (tp.Scans & 'lens=10')
            ret = self.copy;
            ret.restrict(arg)
        end
        
        function ret = or(self, arg)
            % the relational union operator.
            %
            % arg can be another relvar, a string condition, or a structure array of tuples.
            %
            % The result will be a special kind of relvar that can only be used
            % as an argument in another restriction operator. It cannot be
            % queried on its own.
            %
            % For example:
            %   B | C   cannot be used on its own, but:
            %   A & (B | C) returns all tuples in A that have matching tuples in B or C.
            %   A - (B | C) returns all tuples in A that have no matching tuples in B or C.
            %
            % Warning:
            %  ~A  does not produce a valid relation by itself. Negation is
            %  only valid when applied to a restricing relvar.
            
            if ~strcmp(self.operator, 'union')
                operandList = {self};
            else
                operandList = self.operands;
            end
            
            % expand recursive unions
            if ~isa(arg, 'dj.GeneralRelvar') || ~strcmp(arg.operator, 'union')
                operandList = [operandList {arg}];
            else
                operandList = [operandList arg.operands];
            end
            ret = init(dj.GeneralRelvar, 'union', operandList);
        end
        
        function ret = not(self)
            %  dj.Relvar/not - negation operator.
            %  A & ~B   is equivalent to  A - B
            % But here is an example where minus could not be used.
            %  A & (B & cond | ~B)    % -- if B has matching tuples, also apply cond.
            if strcmp(self.operator, 'not')
                % negation cancels negation
                ret = self.operands{1};
            else
                ret = init(dj.GeneralRelvar, 'not', {self});
            end
        end
        
        function ret = minus(self, arg)
            % dj.GeneralRelvar/minus -- relational antijoin
            if iscell(arg)
                throwAsCaller(MException('DataJoint:invalidOperator',...
                    'Antijoin only accepts single restrictions'))
            end
            ret = self.copy;
            ret.restrict('not', arg)
        end
        
        function ret = pro(self, varargin)
            % dj.GeneralRelvar/pro - relational operators that modify the relvar's header:
            % project, rename, extend, and aggregate.
            %
            % SYNTAX:
            %   r = rel.pro(attr1, ..., attrn)
            %   r = rel.pro(otherRel, attr1, ..., attrn)
            %
            % INPUTS:
            %    'attr1',...,'attrn' is a comma-separated string of attributes.
            %    otherRel is another relvar for the aggregate operator
            %
            % The result will return another relation with the same number of tuples
            % with modified attributes. Primary key attributes are included implicitly
            % and cannot be excluded. Thus pro(rel) simply strips all non-key header.
            %
            % Project: To include an attribute, add its name to the attribute list.
            %
            % Rename: To rename an attribute, list it in the form 'old_name->new_name'.
            % Add '*' to the attribute list to add all the other attributes besides the
            % renamed ones.
            %
            % Extend: To compute a new attribute, list it as 'expression->new_name', e.g.
            % 'datediff(exp_date,now())->days_ago'. The computed expressions may use SQL
            % operators and functions.
            %
            % Aggregate: When the second input is another relvar, the computed
            % axpressions may include aggregation functions on attributes of the
            % other relvar: max, min, sum, avg, variance, std, and count.
            %
            % EXAMPLES:
            %   Construct relation r2 containing only the primary keys of r1:
            %   >> r2 = r1.pro();
            %
            %   Construct relation r3 which contains values for 'operator'
            %   and 'anesthesia' for every tuple in r1:
            %   >> r3 = r1.pro('operator','anesthesia');
            %
            %   Rename attribute 'anesthesia' to 'anesth' in relation r1:
            %   >> r1 = r1.pro('*','anesthesia->anesth');
            %
            %   Add field mouse_age to relation r1 that has the field mouse_dob:
            %   >> r1 = r1.pro('*','datediff(now(),mouse_dob)->mouse_age');
            %
            %   Add field 'n' which contains the count of matching tuples in r2
            %   for every tuple in r1. Also add field 'avga' which contains the
            %   average value of field 'a' in r2.
            %   >> r1 = r1.pro(r2,'count(*)->n','avg(a)->avga');
            %
            % See also: dj.Relvar/fetch
            if nargin>2 && isa(varargin{1}, 'dj.GeneralRelvar')
                % if the first argument is a relvar, perform aggregate operator
                op = 'aggregate';
                arg = varargin(1);
                params = varargin(2:end);
            else
                op = 'pro';
                arg = [];
                params = varargin;
            end
            
            if ~iscellstr(params)
                throwAsCaller(MException('DataJoint:invalidOperotor', ...
                    'pro() requires a list of strings as attribute args'))
            end
            
            ret = init(dj.GeneralRelvar, op, [{self} arg params]);
        end
        
        function ret = mtimes(self, arg)
            % dj.GeneralRelvar/mtimes - relational natural join.
            %
            % SYNTAX:
            %   R3=R1*R2
            %
            % The result will contain all matching combinations of tuples
            % in R1 and tuples in R2. Two tuples make a matching
            % combination if their commonly named attributes contain the
            % same values.
            % To control on which attributes the join performed, individual
            % attributes of the arguments may be renamed using dj.Relvar/pro.
            % Blobs and nullable attributes should not be joined on.
            % To prevent an attribute from being joined on, rename it using
            % dj.GeneralRelvar/pro's rename syntax.
            %
            % See also dj.Relvar/pro, dj.Relvar/fetch
            if ~isa(arg, 'dj.GeneralRelvar')
                throwAsCaller(MException('DataJoint:invalidOperotor', ...
                    'dj.GeneralRelvar/mtimes requires another relvar as operand'))
            end
            ret = init(dj.GeneralRelvar, 'join', {self arg});
        end
        
        
        
        %%%%% DEPRECATED RELATIIONAL OPERATORS (for backward compatibility)
        function ret = times(self, arg)
            ret = self & arg;
        end
        function ret = rdivide(self, arg)
            ret = self - arg;
        end
        function ret = plus(self, arg)
            ret = self | arg;
        end
    end
    
    
    %%%%%%%%%%%%%%% PRIVATE HELPER FUNCTIONS %%%%%%%%%%%%%%%%%%%%%
    methods(Access = private)
        
        function conn = getConn(self)
            % get reference to the connection object from the first table
            if strcmp(self.operator, 'table')
                conn = self.operands{1}.schema.conn;
            else
                conn = self.operands{1}.getConn;
            end
        end
        
        function [header, sql] = compile(self, enclose)
            % compile the query tree into an SQL expression
            % OUTPUTS:
            %   sql =   "... [WHERE ...] [GROUP BY (...)]'
            %   header = structure array with attribute properties
            %
            % The input argument enclose controls whether the statement
            % must be enclosed in parentheses:
            %   0 - don't enclose
            %   1 - enclose only if some attributes are aliased
            %   2 - enclose if anything but a simple table
            %   3 - enclose if is an aggregate (has a GROUP BY clause)
            % Of course, we could simply always inclose subexpressions in
            % parentheses, but we try to keep SQL expressions as simple as
            % possible.
            
            persistent aliasCount
            if isempty(aliasCount)
                aliasCount = 0;
            end
            aliasCount = aliasCount + 1;
            if nargin<2
                enclose = 0;
            end
            
            % apply relational operators recursively
            switch self.operator
                case 'union'
                    throwAsCaller(MException('DataJoint:invalidOperator', ...
                        'The union operator must be used in a restriction'))
                    
                case 'not'
                    throwAsCaller(MException('DataJoint:invalidOperator', ...
                        'The NOT operator must be used in a restriction'))
                    
                case 'table'  % terminal node
                    tab = self.operands{1};
                    header = derive(tab.tableHeader);
                    sql = tab.fullTableName;
                    
                case 'pro'
                    [header, sql] = compile(self.operands{1},1);
                    header.project(self.operands(2:end));
                    
                case 'aggregate'
                    [header, sql] = compile(self.operands{1},2);
                    [header2, sql2] = compile(self.operands{2},2);
                    commonBlobs = intersect(header.blobNames, header2.blobNames);
                    assert(isempty(commonBlobs), 'join cannot be done on blob attributes')
                    pkey = sprintf(',`%s`', header.primaryKey{:});
                    sql = sprintf('%s NATURAL JOIN %s GROUP BY %s', sql, sql2, pkey(2:end));
                    header.project(self.operands(3:end));
                    assert(~all(arrayfun(@(x) isempty(x.alias), header.attributes)),...
                        'Aggregate opeators must define at least one computation')
                    
                case 'join'
                    [header1, sql1] = compile(self.operands{1},2);
                    [header2, sql2] = compile(self.operands{2},2);
                    sql = sprintf('%s NATURAL JOIN %s', sql1, sql2);
                    header = join(header1,header2);
                    clear header1 header2 sql1 sql2
                    
                otherwise
                    error 'unknown relational operator'
            end
            
            % apply restrictions
            if ~isempty(self.restrictions)
                % clear aliases and enclose
                if header.hasAliases
                    sql = sprintf('(SELECT %s FROM %s) as `$s%x`', header.sql, sql, aliasCount);
                    header.stripAliases;
                end
                % add WHERE clause
                sql = sprintf('%s%s', sql);
                whereClause = makeWhereClause(header, self.restrictions);
                if ~isempty(whereClause)
                    sql = sprintf('%s WHERE %s', sql, whereClause);
                end
            end
            
            % enclose in parentheses if necessary
            if enclose==1 && header.hasAliases ...
                    || enclose==2 && (~ismember(self.operator, {'table', 'join'}) || ~isempty(self.restrictions)) ...
                    || enclose==3 && strcmp(self.operator, 'aggregate')
                sql = sprintf('(SELECT %s FROM %s) AS `$a%x`', header.sql, sql, aliasCount);
                header.stripAliases;
            end
        end
    end
end


function clause = makeWhereClause(header, restrictions)
% make the where clause from self.restrictions
persistent aliasCount
if isempty(aliasCount)
    aliasCount = 0;
else
    aliasCount = aliasCount + 1;
end

assert(all(arrayfun(@(x) isempty(x.alias), header.attributes)), ...
    'aliases must be resolved before restriction')

clause = '';
not = '';

for arg = restrictions
    cond = arg{1};
    switch true
        case isa(cond, 'dj.GeneralRelvar') && strcmp(cond.operator, 'union')
            % union
            s = cellfun(@(x) makeWhereClause(header, {x}), cond.operands, 'UniformOutput', false);
            assert(~isempty(s))
            s = sprintf('(%s) OR ', s{:});
            clause = sprintf('%s AND %s(%s)', clause, not, s(1:end-4));  % strip trailing " OR "
            
        case isa(cond, 'dj.GeneralRelvar') && strcmp(cond.operator, 'not')
            clause = sprintf('%s AND NOT(%s)', clause, ...
                makeWhereClause(header, cond.operands));
            
        case ischar(cond) && strcmpi(cond,'NOT')
            % negation of the next condition
            not = 'NOT ';
            continue
            
        case ischar(cond) && ~strcmpi(cond, 'NOT')
            % SQL condition
            clause = sprintf('%s AND %s(%s)', clause, not, cond);
            
        case isstruct(cond)
            % restriction by a
            cond = dj.struct.pro(cond, header.names{:}); % project onto common attributes
            if isempty(fieldnames(cond))
                % restrictor has no common attributes:
                %    semijoin leaves relation unchanged.
                %    antijoin returns the empty relation.
                if ~isempty(not)
                    clause = ' AND FALSE';
                end
            else
                if ~isempty(cond)
                    % normal restricton
                    clause = sprintf('%s AND %s(%s)', clause, not, struct2cond(cond, header));
                else
                    if isempty(cond)
                        % restrictor has common attributes but is empty:
                        %     semijoin makes the empty relation
                        %     antijoin leavs relation unchanged
                        if isempty(not)
                            clause = ' AND FALSE';
                        end
                    end
                end
            end
            
        case isa(cond, 'dj.GeneralRelvar')
            % semijoin or antijoin
            [condHeader, condSQL] = cond.compile;
            
<<<<<<< HEAD
            % isolate aggregations and non-trivial projections (if not already)
            if ismember(cond.operator, {'pro','aggregate'}) && isempty(cond.restrictions) &&...
                    ~all(cellfun(@isempty, {cond.header.alias}))
                [attrStr, condAttrs] = makeAttrList(condAttrs);
                condSQL = sprintf('(SELECT %s FROM %s) as `$u%x`', attrStr, condSQL, aliasCount);
=======
            % isolate previous projection (if not already)
            if ismember(cond.operator, {'pro','aggregate'}) && isempty(cond.restrictions) && ...
                    ~all(cellfun(@isempty, {cond.header.attributes.alias}))
                condSQL = sprintf('(SELECT %s FROM %s) as `$u%x`', ...
                    condHeader.sql, condSQL, aliasCount);
>>>>>>> f4f9b2cf
            end
            
            % common attributes for matching. Blobs are not included
            commonAttrs = intersect(header.notBlobs, condHeader.notBlobs);
            if isempty(commonAttrs)
                % no common attributes. Semijoin = original relation, antijoin = empty relation
                if ~isempty(not)
                    clause = ' AND FALSE';
                end
            else
                % make semijoin or antijoin clause
                commonAttrs = sprintf( ',`%s`', commonAttrs{:});
                commonAttrs = commonAttrs(2:end);
                clause = sprintf('%s AND ((%s) %s IN (SELECT %s FROM %s))',...
                    clause, commonAttrs, not, commonAttrs, condSQL);
            end
    end
    not = '';
end
if length(clause)>6
    clause = clause(6:end); % strip " AND "
end
end


function cond = struct2cond(keys, header)
% convert the structure array into an SQL condition
n = length(keys);
assert(n>=1)
assert(n<=512, ...
    '!longCondition:consider replacing the long array of keys with a more succinct condition')
cond = '';
for key = keys(:)'
    cond = sprintf('%s OR (%s)', cond, makeCond(key));
end
cond = cond(min(end,5):end);  % strip " OR "

    function subcond = makeCond(key)
        subcond = '';
        for field = fieldnames(key)'
            value = key.(field{1});
            attr = header.byName(field{1});
            assert(~attr.isBlob, 'The key must not include blob header.')
            if attr.isString
                assert(ischar(value), ...
                    'Value for key.%s must be a string', field{1})
                value = sprintf('''%s''', escapeString(value));
            else
                assert((isnumeric(value) || islogical(value)) && isscalar(value), ...
                    'Value for key.%s must be a numeric scalar', field{1});
                value=sprintf('%1.16g', value);
            end
            subcond = sprintf('%s AND `%s`=%s', subcond, field{1}, value);
        end
        subcond = subcond(min(6,end):end);  % strip " AND "
    end
end


function [limit, args] = makeLimitClause(varargin)
% makes the SQL limit clause from fetch() input arguments.
% If the last one or two inputs are numeric, a LIMIT clause is
% created.
args = varargin;
limit = '';
if nargin
    lastArg = varargin{end};
    if ischar(lastArg) && (strncmp(strtrim(varargin{end}), 'ORDER BY', 8) || strncmp(varargin{end}, 'LIMIT ', 6))
        limit = [' ' varargin{end}];
        args = args(1:end-1);
    elseif isnumeric(lastArg)
        limit = sprintf(' LIMIT %d', lastArg);
        args = args(1:end-1);
    end
end
end



function str = escapeString(str)
% Escapes strings that are used in SQL clauses by struct2cond.
% We use ' to enclose strings, so we need to replace all instances of ' with ''.
% To prevent the expansion of MySQL escape characters, all instances
% of \ have to be replaced with \\.
str = strrep(str, '''', '''''');
str = strrep(str, '\', '\\');
end<|MERGE_RESOLUTION|>--- conflicted
+++ resolved
@@ -690,19 +690,11 @@
             % semijoin or antijoin
             [condHeader, condSQL] = cond.compile;
             
-<<<<<<< HEAD
-            % isolate aggregations and non-trivial projections (if not already)
-            if ismember(cond.operator, {'pro','aggregate'}) && isempty(cond.restrictions) &&...
-                    ~all(cellfun(@isempty, {cond.header.alias}))
-                [attrStr, condAttrs] = makeAttrList(condAttrs);
-                condSQL = sprintf('(SELECT %s FROM %s) as `$u%x`', attrStr, condSQL, aliasCount);
-=======
             % isolate previous projection (if not already)
             if ismember(cond.operator, {'pro','aggregate'}) && isempty(cond.restrictions) && ...
                     ~all(cellfun(@isempty, {cond.header.attributes.alias}))
                 condSQL = sprintf('(SELECT %s FROM %s) as `$u%x`', ...
                     condHeader.sql, condSQL, aliasCount);
->>>>>>> f4f9b2cf
             end
             
             % common attributes for matching. Blobs are not included

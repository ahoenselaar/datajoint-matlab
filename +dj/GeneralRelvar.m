--- conflicted
+++ resolved
@@ -2,13 +2,8 @@
 % General relvars can be base relvars (associated with a table) or derived 
 % relvars constructed from other relvars by relational operators.
 
-<<<<<<< HEAD
-% To make the code R2009 compatible, toggle comments on the following two lines
 classdef GeneralRelvar < dj.R2009CopyableRelvarMixin  % pre-R2011
 %classdef GeneralRelvar < matlab.mixin.Copyable  %post-R2011
-=======
-classdef GeneralRelvar < matlab.mixin.Copyable 
->>>>>>> 7b7166e8
     
     properties(Dependent, SetAccess = private)
         schema       % schema object

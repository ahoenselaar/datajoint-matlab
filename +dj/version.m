function varargout = version
% report DataJoint version

<<<<<<< HEAD
v = struct('major',2,'minor',6,'bugfix',5);
=======
v = struct('major',2,'minor',6,'bugfix',8);
>>>>>>> 57e1191b

if nargout
    varargout{1}=v;
else
    fprintf('\nDataJoint version %d.%d.%d\n\n', v.major, v.minor, v.bugfix)
end<|MERGE_RESOLUTION|>--- conflicted
+++ resolved
@@ -1,11 +1,7 @@
 function varargout = version
 % report DataJoint version
 
-<<<<<<< HEAD
-v = struct('major',2,'minor',6,'bugfix',5);
-=======
 v = struct('major',2,'minor',6,'bugfix',8);
->>>>>>> 57e1191b
 
 if nargout
     varargout{1}=v;

classdef Connection < handle
    
    properties(SetAccess = private)
        host
        user
        initQuery    % initializing function or query executed for each new session
        inTransaction = false
        connId        % connection handle
        packageDict = containers.Map    % Map database names to package names
<<<<<<< HEAD
    end
    
    properties
        reconnectTransaction = true   % if true, reconnect to the server even within a transaction.
        % set false to guarantee transaction automicity
=======
>>>>>>> 57e1191b
    end
    
    properties(Access = private)
        password
    end
    
    properties(Dependent)
        isConnected
    end
    
    methods
        
        function self=Connection(host, username, password, initQuery)
            % specify the connection to the database.
            % initQuery is the SQL query to be executed at the start
            % of each new session.
            
            self.host = host;
            self.user = username;
            self.password = password;
            if nargin>=4
                self.initQuery = initQuery;
            end
        end
        
        
        
        function addPackage(self, dbname, package)
            self.packageDict(dbname) = package;
        end
        
        
        
        function className = getPackage(self, className, strict)
            % convert '$database_name.ClassName' to 'package.ClassName'
            % If strict, then throw an error if the database_name was not found.
            strict = nargin>=3 && strict;
            if className(1)=='$'
                [schemaName,className] = strtok(className,'.');
<<<<<<< HEAD

=======
                
>>>>>>> 57e1191b
                if self.packageDict.isKey(schemaName(2:end))
                    schemaName = self.packageDict(schemaName(2:end));
                elseif strict
                    error('Unknown package for "%s%s". Activate its schema first.', ...
                        schemaName(2:end), className)
                end
                className = [schemaName className];
            end
        end
        
        
        
        function reload(self)
            % reload all schemas
            schemas = self.packageDict.values;
            for s=schemas(:)'
                reload(feval([s{1} '.getSchema']))
            end
        end
        
        
        
        function ret = get.isConnected(self)
            ret = ~isempty(self.connId) && 0==mym(self.connId, 'status');
            
            if ~ret && self.inTransaction
                if dj.set('reconnectTimedoutTransaction')
                    dj.assert(false, '!disconnectedTransaction:Reconnected after server disconnected during a transaction')
                else
                    dj.assert(false, 'disconnectedTransaction:Server disconnected during a transaction')
                end
            end
        end
        
        
        
        function ret = query(self, queryStr, varargin)
            % dj.Connection/query - query(connection, queryStr, varargin) issue an
            % SQL query and return the result if any.
            % The same connection is re-used by all DataJoint objects.
            try
                if ~self.isConnected
                    self.connId=mym('open', self.host, self.user, self.password);
                    if ~isempty(self.initQuery)
                        self.query(self.initQuery);
                    end
                end
                if nargout>0
                    ret=mym(self.connId, queryStr, varargin{:});
                else
                    mym(self.connId, queryStr, varargin{:});
                end
            catch sql_error
                if regexp(sql_error.message, '^Duplicate entry.*', 'once')
                    error('mym:duplicate_entry', sql_error.message)
                else
                    rethrow(sql_error);
                end
            end
        end
        
        
        
        function startTransaction(self)
            self.query('START TRANSACTION WITH CONSISTENT SNAPSHOT')
            self.inTransaction = true;
        end
        
        
        
        function commitTransaction(self)
            assert(self.inTransaction, 'No transaction to commit')
            self.query('COMMIT')
            self.inTransaction = false;
        end
        
        
        
        function cancelTransaction(self)
            self.inTransaction = false;
            self.query('ROLLBACK')
        end
        
        
        
        function close(self)
            if self.isConnected
                fprintf('closing DataJoint connection #%d\n', self.connId)
                mym(self.connId, 'close')
            end
            self.inTransaction = false;
        end
        
    end
end<|MERGE_RESOLUTION|>--- conflicted
+++ resolved
@@ -7,14 +7,6 @@
         inTransaction = false
         connId        % connection handle
         packageDict = containers.Map    % Map database names to package names
-<<<<<<< HEAD
-    end
-    
-    properties
-        reconnectTransaction = true   % if true, reconnect to the server even within a transaction.
-        % set false to guarantee transaction automicity
-=======
->>>>>>> 57e1191b
     end
     
     properties(Access = private)
@@ -54,11 +46,7 @@
             strict = nargin>=3 && strict;
             if className(1)=='$'
                 [schemaName,className] = strtok(className,'.');
-<<<<<<< HEAD
-
-=======
                 
->>>>>>> 57e1191b
                 if self.packageDict.isKey(schemaName(2:end))
                     schemaName = self.packageDict(schemaName(2:end));
                 elseif strict
